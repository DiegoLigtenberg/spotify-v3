--- conflicted
+++ resolved
@@ -2,15 +2,7 @@
 import os
 import logging
 from logging.handlers import RotatingFileHandler
-import os
 
-<<<<<<< HEAD
-time = 5
-
-=======
-time = 4
- 
->>>>>>> 22ad4666
 if __name__ == '__main__':
     port = int(os.environ.get('PORT', 5000))
     
